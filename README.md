--- conflicted
+++ resolved
@@ -28,20 +28,9 @@
 - performing multi-scale simulations (FE²) where constitutive update is obtained from the solution of a problem formulated on a RVE.
 - implementing data-driven constitutive models
 
-<<<<<<< HEAD
-## Installation
 
-Simply clone the [`dolfinx_materials` public repository](https://github.com/bleyerj/dolfinx_materials.git)
+## Prerequisites
 
-and install the package by typing
-
-```bash
-pip install dolfinx_materials/ --user
-```
-
-> Note: With the latest pip versions, you might need to add `--break-system-packages` to install it in your system Python environment. Or use `pipx`.
-=======
-## Prerequisites
 **dolfinx_materials** requires: 
 * **FEniCSx** (v.0.8), see [installation instructions here](https://fenicsproject.org/download/).
 * **jax** for  JAX-based materials. JAX can be simply installed via `pip`:
@@ -101,8 +90,6 @@
 }
 ```
 
-
-
 ## About the author
 
 [Jeremy Bleyer](https://bleyerj.github.io/) is a researcher in Solid and Structural Mechanics at [Laboratoire Navier](https://navier-lab.fr), a joint research  (UMR 8205) of [Ecole Nationale des Ponts et Chaussées](http://www.enpc.fr),
@@ -115,5 +102,4 @@
 <a href="https://orcid.org/0000-0001-8212-9921">
 <img alt="ORCID logo" src="https://info.orcid.org/wp-content/uploads/2019/11/orcid_32x32.png" width="16" height="16" />
  0000-0001-8212-9921
-</a>
->>>>>>> 6825e852
+</a>